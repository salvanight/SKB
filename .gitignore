--- conflicted
+++ resolved
@@ -28,13 +28,6 @@
 .vscode/
 venv
 
-<<<<<<< HEAD
-
-# Added by cargo
-
-/target
-=======
 # Rust build output
 rust_bot_ng/target/
-py_rust_utils/target/
->>>>>>> 6352100a
+py_rust_utils/target/